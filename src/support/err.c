--- conflicted
+++ resolved
@@ -184,19 +184,11 @@
 		WT_RET(__wt_fprintf(session, stderr,
 		    "WiredTiger Error%s%s: ",
 		    error == 0 ? "" : ": ",
-<<<<<<< HEAD
-		    error == 0 ? "" : wiredtiger_strerror(error)));
+		    error == 0 ? "" : __wt_strerror(session, error, NULL, 0)));
 		WT_RET(__wt_vfprintf(session, stderr, fmt, ap));
 		WT_RET(__wt_fprintf(session, stderr, "\n"));
 		WT_RET(__wt_fflush(session, stderr));
 	}
-=======
-		    error == 0 ? "" :
-		    __wt_strerror(session, error, NULL, 0)) < 0 ||
-		    vfprintf(stderr, fmt, ap) < 0 ||
-		    fprintf(stderr, "\n") < 0 ||
-		    fflush(stderr) != 0 ? __wt_errno() : 0);
->>>>>>> c00b2d00
 
 	p = s;
 	end = s + sizeof(s);
