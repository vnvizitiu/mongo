/*-
 * Copyright (c) 2008-2013 WiredTiger, Inc.
 *	All rights reserved.
 *
 * See the file LICENSE for redistribution information.
 */

#include "wt_internal.h"

static void __inmem_col_fix(WT_SESSION_IMPL *, WT_PAGE *);
static void __inmem_col_int(WT_SESSION_IMPL *, WT_PAGE *);
static int  __inmem_col_var(WT_SESSION_IMPL *, WT_PAGE *, size_t *);
static int  __inmem_row_int(WT_SESSION_IMPL *, WT_PAGE *, size_t *);
static int  __inmem_row_leaf(WT_SESSION_IMPL *, WT_PAGE *);
static int  __inmem_row_leaf_entries(
	WT_SESSION_IMPL *, WT_PAGE_HEADER *, uint32_t *);

/*
 * __wt_page_in --
 *	Acquire a hazard pointer to a page; if the page is not in-memory,
 *	read it from the disk and build an in-memory version.
 */
int
__wt_page_in_func(
    WT_SESSION_IMPL *session, WT_PAGE *parent, WT_REF *ref
#ifdef HAVE_DIAGNOSTIC
    , const char *file, int line
#endif
    )
{
	WT_DECL_RET;
	WT_PAGE *page;
	int busy;

	for (;;) {
		switch (ref->state) {
		case WT_REF_DISK:
		case WT_REF_DELETED:
			/*
			 * The page isn't in memory, attempt to read it.
			 *
			 * First make sure there is space in the cache.
			 */
			WT_RET(__wt_cache_full_check(session));
			WT_RET(__wt_cache_read(session, parent, ref));
			continue;
		case WT_REF_EVICT_FORCE:
		case WT_REF_LOCKED:
		case WT_REF_READING:
			/*
			 * The page is being read or considered for eviction --
			 * wait for that to be resolved.
			 */
			break;
		case WT_REF_EVICT_WALK:
		case WT_REF_MEM:
			/*
			 * The page is in memory: get a hazard pointer, update
			 * the page's LRU and return.  The expected reason we
			 * can't get a hazard pointer is because the page is
			 * being evicted; yield and try again.
			 */
#ifdef HAVE_DIAGNOSTIC
			WT_RET(
			    __wt_hazard_set(session, ref, &busy, file, line));
#else
			WT_RET(__wt_hazard_set(session, ref, &busy));
#endif
			if (busy)
				break;

			page = ref->page;
			WT_ASSERT(session,
			    page != NULL && !WT_PAGE_IS_ROOT(page));

			/*
			 * Ensure the page doesn't have ancient updates on it.
			 * If it did, reading the page could ignore committed
			 * updates.  This should be extremely unlikely in real
			 * applications, wait for eviction of the page to avoid
			 * the issue.
			 */
			if (page->modify != NULL &&
			    __wt_txn_ancient(session, page->modify->first_id)) {
				page->read_gen = WT_READ_GEN_OLDEST;
				WT_RET(__wt_hazard_clear(session, page));
				WT_RET(__wt_evict_server_wake(session));
				break;
			}

			/* Check if we need an autocommit transaction. */
			if ((ret = __wt_txn_autocommit_check(session)) != 0) {
				WT_TRET(__wt_hazard_clear(session, page));
				return (ret);
			}

			/*
			 * If this page has ever been considered for eviction,
			 * and its generation is aging, update it.
			 */
			if (page->read_gen != WT_READ_GEN_NOTSET &&
			    page->read_gen < __wt_cache_read_gen(session))
				page->read_gen =
				    __wt_cache_read_gen_set(session);

			return (0);
		WT_ILLEGAL_VALUE(session);
		}

		/* We failed to get the page -- yield before retrying. */
		__wt_yield();
	}
}

/*
 * __wt_page_alloc --
 *	Create or read a page into the cache.
 */
int
__wt_page_alloc(WT_SESSION_IMPL *session,
    uint8_t type, uint32_t alloc_entries, WT_PAGE **pagep)
{
	WT_CACHE *cache;
	WT_PAGE *page;
	size_t size;
	void *p;

	*pagep = NULL;

	cache = S2C(session)->cache;

	/*
	 * Allocate a page, and for most page types, the additional information
	 * it needs to describe the disk image.
	 */
	size = sizeof(WT_PAGE);
	switch (type) {
	case WT_PAGE_COL_FIX:
		break;
	case WT_PAGE_COL_INT:
	case WT_PAGE_ROW_INT:
		size += alloc_entries * sizeof(WT_REF);
		break;
	case WT_PAGE_COL_VAR:
		size += alloc_entries * sizeof(WT_COL);
		break;
	case WT_PAGE_ROW_LEAF:
		size += alloc_entries * sizeof(WT_ROW);
		break;
	WT_ILLEGAL_VALUE(session);
	}

	WT_RET(__wt_calloc(session, 1, size, &page));
	p = (uint8_t *)page + sizeof(WT_PAGE);

	switch (type) {
	case WT_PAGE_COL_FIX:
		break;
	case WT_PAGE_COL_INT:
	case WT_PAGE_ROW_INT:
		page->u.intl.t = p;
		break;
	case WT_PAGE_COL_VAR:
		page->u.col_var.d = p;
		break;
	case WT_PAGE_ROW_LEAF:
		page->u.row.d = p;
		break;
	WT_ILLEGAL_VALUE(session);
	}

	/* Increment the cache statistics. */
	__wt_cache_page_inmem_incr(session, page, size);
	(void)WT_ATOMIC_ADD(cache->pages_inmem, 1);

	/* The one page field we set is the type. */
	page->type = type;

	*pagep = page;
	return (0);
}

/*
 * __wt_page_inmem --
 *	Build in-memory page information.
 */
int
__wt_page_inmem(
    WT_SESSION_IMPL *session, WT_PAGE *parent, WT_REF *parent_ref,
    WT_PAGE_HEADER *dsk, int disk_not_alloc, WT_PAGE **pagep)
{
	WT_DECL_RET;
	WT_PAGE *page;
	uint32_t alloc_entries;
	size_t size;

	*pagep = NULL;
<<<<<<< HEAD

	WT_ASSERT_RET(session, dsk->u.entries > 0);

	/*
	 * Figure out how many underlying objects the page references so
	 * we can allocate them along with the page.
	 */
	switch (dsk->type) {
	case WT_PAGE_COL_FIX:
		alloc_entries = 0;
		break;
	case WT_PAGE_COL_INT:
		/*
		 * Column-store internal page entries map one-to-one to the
		 * number of physical entries on the page (each physical entry
		 * is an offset object).
		 */
		alloc_entries = dsk->u.entries;
		break;
	case WT_PAGE_COL_VAR:
		/*
		 * Column-store leaf page entries map one-to-one to the number
		 * of physical entries on the page (each physical entry is a
		 * data item).
		 */
		alloc_entries = dsk->u.entries;
		break;
	case WT_PAGE_ROW_INT:
		/*
		 * Row-store internal page entries map one-to-two to the number
		 * of physical entries on the page (each in-memory entry is a
		 * key item and location cookie).
		 */
		alloc_entries = dsk->u.entries / 2;
		break;
	case WT_PAGE_ROW_LEAF:
		/*
		 * Row-store leaf page entries map in an indeterminate way to
		 * the physical entries on the page, we have to walk the page
		 * to figure it out.
		 */
		WT_RET(__inmem_row_leaf_entries(session, dsk, &alloc_entries));
		break;
	WT_ILLEGAL_VALUE(session);
	}
=======
>>>>>>> fc5e7a0a

	/* Allocate and initialize a new WT_PAGE. */
	WT_RET(__wt_page_alloc(session, dsk->type, alloc_entries, &page));
	page->dsk = dsk;
	page->read_gen = WT_READ_GEN_NOTSET;
	if (disk_not_alloc)
		F_SET_ATOMIC(page, WT_PAGE_DISK_NOT_ALLOC);

	/*
	 * Track the memory allocated to build this page so we can update the
	 * cache statistics in a single call.
	 */
	size = disk_not_alloc ? 0 : dsk->mem_size;

	switch (page->type) {
	case WT_PAGE_COL_FIX:
		page->entries = dsk->u.entries;
		page->u.col_fix.recno = dsk->recno;
		__inmem_col_fix(session, page);
		break;
	case WT_PAGE_COL_INT:
		page->entries = dsk->u.entries;
		page->u.intl.recno = dsk->recno;
		__inmem_col_int(session, page);
		break;
	case WT_PAGE_COL_VAR:
		page->entries = dsk->u.entries;
		page->u.col_var.recno = dsk->recno;
		WT_ERR(__inmem_col_var(session, page, &size));
		break;
	case WT_PAGE_ROW_INT:
		page->entries = dsk->u.entries / 2;
		WT_ERR(__inmem_row_int(session, page, &size));
		break;
	case WT_PAGE_ROW_LEAF:
		page->entries = alloc_entries;
		WT_ERR(__inmem_row_leaf(session, page));
		break;
	WT_ILLEGAL_VALUE_ERR(session);
	}

	/* Update the page's in-memory size and the cache statistics. */
	__wt_cache_page_inmem_incr(session, page, size);

	/* Link the new page into the parent. */
	if (parent_ref != NULL)
		WT_LINK_PAGE(parent, parent_ref, page);

	*pagep = page;
	return (0);

err:	__wt_page_out(session, &page);
	return (ret);
}

/*
 * __inmem_col_fix --
 *	Build in-memory index for fixed-length column-store leaf pages.
 */
static void
__inmem_col_fix(WT_SESSION_IMPL *session, WT_PAGE *page)
{
	WT_BTREE *btree;
	WT_PAGE_HEADER *dsk;

	btree = session->btree;
	dsk = page->dsk;

	page->u.col_fix.bitf = WT_PAGE_HEADER_BYTE(btree, dsk);
}

/*
 * __inmem_col_int --
 *	Build in-memory index for column-store internal pages.
 */
static void
__inmem_col_int(WT_SESSION_IMPL *session, WT_PAGE *page)
{
	WT_BTREE *btree;
	WT_CELL *cell;
	WT_CELL_UNPACK *unpack, _unpack;
	WT_PAGE_HEADER *dsk;
	WT_REF *ref;
	uint32_t i;

	btree = session->btree;
	dsk = page->dsk;
	unpack = &_unpack;

	/*
	 * Walk the page, building references: the page contains value items.
	 * The value items are on-page items (WT_CELL_VALUE).
	 */
	ref = page->u.intl.t;
	WT_CELL_FOREACH(btree, dsk, cell, unpack, i) {
		__wt_cell_unpack(cell, unpack);
		ref->addr = cell;
		ref->u.recno = unpack->v;
		++ref;
	}
}

/*
 * __inmem_col_var --
 *	Build in-memory index for variable-length, data-only leaf pages in
 *	column-store trees.
 */
static int
__inmem_col_var(WT_SESSION_IMPL *session, WT_PAGE *page, size_t *sizep)
{
	WT_BTREE *btree;
	WT_COL *cip;
	WT_COL_RLE *repeats;
	WT_CELL *cell;
	WT_CELL_UNPACK *unpack, _unpack;
	WT_PAGE_HEADER *dsk;
	uint64_t recno, rle;
	size_t bytes_allocated;
	uint32_t i, indx, max_repeats, nrepeats;

	btree = session->btree;
	dsk = page->dsk;
	unpack = &_unpack;
	repeats = NULL;
	bytes_allocated = max_repeats = nrepeats = 0;
	recno = page->u.col_var.recno;

	/*
	 * Walk the page, building references: the page contains unsorted value
	 * items.  The value items are on-page (WT_CELL_VALUE), overflow items
	 * (WT_CELL_VALUE_OVFL) or deleted items (WT_CELL_DEL).
	 */
	indx = 0;
	cip = page->u.col_var.d;
	WT_CELL_FOREACH(btree, dsk, cell, unpack, i) {
		__wt_cell_unpack(cell, unpack);
		(cip++)->__value = WT_PAGE_DISK_OFFSET(page, cell);

		/*
		 * Add records with repeat counts greater than 1 to an array we
		 * use for fast lookups.
		 */
		rle = __wt_cell_rle(unpack);
		if (rle > 1) {
			if (nrepeats == max_repeats) {
				max_repeats = (max_repeats == 0) ?
				    10 : 2 * max_repeats;
				WT_RET(__wt_realloc(session, &bytes_allocated,
				    max_repeats * sizeof(WT_COL_RLE),
				    &repeats));
			}
			repeats[nrepeats].indx = indx;
			repeats[nrepeats].recno = recno;
			repeats[nrepeats++].rle = rle;
		}
		indx++;
		recno += rle;
	}
	*sizep += bytes_allocated;

	page->u.col_var.repeats = repeats;
	page->u.col_var.nrepeats = nrepeats;
	return (0);
}

/*
 * __inmem_row_int --
 *	Build in-memory index for row-store internal pages.
 */
static int
__inmem_row_int(WT_SESSION_IMPL *session, WT_PAGE *page, size_t *sizep)
{
	WT_BTREE *btree;
	WT_CELL *cell;
	WT_CELL_UNPACK *unpack, _unpack;
	WT_DECL_ITEM(current);
	WT_DECL_ITEM(last);
	WT_DECL_RET;
	WT_ITEM *tmp;
	WT_PAGE_HEADER *dsk;
	WT_REF *ref;
	uint32_t i, prefix;
	void *huffman;

	btree = session->btree;
	unpack = &_unpack;
	dsk = page->dsk;
	huffman = btree->huffman_key;

	WT_ERR(__wt_scr_alloc(session, 0, &current));
	WT_ERR(__wt_scr_alloc(session, 0, &last));

	/*
	 * Walk the page, instantiating keys: the page contains sorted key and
	 * location cookie pairs.  Keys are on-page/overflow items and location
	 * cookies are WT_CELL_ADDR items.
	 */
	ref = page->u.intl.t;
	WT_CELL_FOREACH(btree, dsk, cell, unpack, i) {
		__wt_cell_unpack(cell, unpack);
		switch (unpack->type) {
		case WT_CELL_KEY:
		case WT_CELL_KEY_OVFL:
			break;
		case WT_CELL_ADDR:
			ref->addr = cell;

			/*
			 * A cell may reference a deleted leaf page: if a leaf
			 * page was deleted without first being read, and the
			 * deletion committed, but older transactions in the
			 * system required the previous version of the page to
			 * be available, a special deleted-address type cell is
			 * written.  If we crash and recover to a page with a
			 * deleted-address cell, we now want to delete the leaf
			 * page (because it was never deleted, but by definition
			 * no earlier transaction might need it).
			 *
			 * Re-create the WT_REF state of a deleted node, give
			 * the page a modify structure and set the transaction
			 * ID for the first update to the page (WT_TXN_NONE
			 * because the transaction is committed and visible.)
			 *
			 * If the tree is already dirty and so will be written,
			 * mark the page dirty.  (We'd like to free the deleted
			 * pages, but if the handle is read-only or if the
			 * application never modifies the tree, we're not able
			 * to do so.)
			 */
			if (unpack->raw == WT_CELL_ADDR_DEL) {
				ref->state = WT_REF_DELETED;
				ref->txnid = WT_TXN_NONE;

				WT_ERR(__wt_page_modify_init(session, page));
				page->modify->first_id = WT_TXN_NONE;
				if (btree->modified)
					__wt_page_modify_set(session, page);
			}

			++ref;
			continue;
		WT_ILLEGAL_VALUE_ERR(session);
		}

		/*
		 * If Huffman decoding is required or it's an overflow record,
		 * unpack the cell to build the key, then resolve the prefix.
		 * Else, we can do it faster internally as we don't have to
		 * shuffle memory around as much.
		 */
		prefix = unpack->prefix;
		if (huffman != NULL || unpack->ovfl) {
			WT_ERR(__wt_cell_unpack_ref(session, unpack, current));

			/*
			 * If there's a prefix, make sure there's enough buffer
			 * space, then shift the decoded data past the prefix
			 * and copy the prefix into place.
			 */
			if (prefix != 0) {
				WT_ERR(__wt_buf_grow(
				    session, current, prefix + current->size));
				memmove((uint8_t *)current->mem + prefix,
				    current->data, current->size);
				memcpy(current->mem, last->data, prefix);
				current->data = current->mem;
				current->size += prefix;
			}
		} else {
			/*
			 * Get the cell's data/length and make sure we have
			 * enough buffer space.
			 */
			WT_ERR(__wt_buf_init(
			    session, current, prefix + unpack->size));

			/* Copy the prefix then the data into place. */
			if (prefix != 0)
				memcpy(current->mem, last->data, prefix);
			memcpy((uint8_t *)current->mem + prefix, unpack->data,
			    unpack->size);
			current->size = prefix + unpack->size;
		}

		/*
		 * Allocate and initialize the instantiated key.
		 *
		 * Note: all keys on internal pages are instantiated, we assume
		 * they're more likely to be useful than keys on leaf pages.
		 * It's possible that's wrong (imagine a cursor reading a table
		 * that's never randomly searched, the internal page keys are
		 * unnecessary).  If this policy changes, it has implications
		 * for reconciliation, the row-store reconciliation function
		 * depends on keys always be instantiated.
		 */
		WT_ERR(__wt_row_ikey(session,
		    WT_PAGE_DISK_OFFSET(page, cell),
		    current->data, current->size, &ref->u.key));
		*sizep += sizeof(WT_IKEY) + current->size;

		/*
		 * Swap buffers if it's not an overflow key, we have a new
		 * prefix-compressed key.
		 */
		if (!unpack->ovfl) {
			tmp = last;
			last = current;
			current = tmp;
		}
	}

err:	__wt_scr_free(&current);
	__wt_scr_free(&last);
	return (ret);
}

/*
 * __inmem_row_leaf_entries --
 *	Return the number of entries for row-store leaf pages.
 */
static int
__inmem_row_leaf_entries(
    WT_SESSION_IMPL *session, WT_PAGE_HEADER *dsk, uint32_t *nindxp)
{
	WT_BTREE *btree;
	WT_CELL *cell;
	WT_CELL_UNPACK *unpack, _unpack;
	uint32_t i, nindx;

	btree = session->btree;
	unpack = &_unpack;

	/*
	 * Leaf row-store page entries map to a maximum of one-to-one to the
	 * number of physical entries on the page (each physical entry might be
	 * a key without a subsequent data item).  To avoid over-allocation in
	 * workloads without empty data items, first walk the page counting the
	 * number of keys, then allocate the indices.
	 *
	 * The page contains key/data pairs.  Keys are on-page (WT_CELL_KEY) or
	 * overflow (WT_CELL_KEY_OVFL) items, data are either non-existent or a
	 * single on-page (WT_CELL_VALUE) or overflow (WT_CELL_VALUE_OVFL) item.
	 */
	nindx = 0;
	WT_CELL_FOREACH(btree, dsk, cell, unpack, i) {
		__wt_cell_unpack(cell, unpack);
		switch (unpack->type) {
		case WT_CELL_KEY:
		case WT_CELL_KEY_OVFL:
			++nindx;
			break;
		case WT_CELL_VALUE:
		case WT_CELL_VALUE_OVFL:
			break;
		WT_ILLEGAL_VALUE(session);
		}
	}

	/*
	 * We use the fact that cells exactly fill a page to detect the case of
	 * a row-store leaf page where the last cell is a key (that is, there's
	 * no subsequent value cell).  Assert that to be true, the bug would be
	 * difficult to find/diagnose in the field.
	 */
	WT_ASSERT(session, cell == (WT_CELL *)((uint8_t *)dsk + dsk->mem_size));

	*nindxp = nindx;
	return (0);
}

/*
 * __inmem_row_leaf --
 *	Build in-memory index for row-store leaf pages.
 */
static int
__inmem_row_leaf(WT_SESSION_IMPL *session, WT_PAGE *page)
{
	WT_BTREE *btree;
	WT_CELL *cell;
	WT_CELL_UNPACK *unpack, _unpack;
	WT_PAGE_HEADER *dsk;
	WT_ROW *rip;
	uint32_t i;

	btree = session->btree;
	dsk = page->dsk;
	unpack = &_unpack;

	/* Walk the page, building indices. */
	rip = page->u.row.d;
	WT_CELL_FOREACH(btree, dsk, cell, unpack, i) {
		__wt_cell_unpack(cell, unpack);
		switch (unpack->type) {
		case WT_CELL_KEY:
		case WT_CELL_KEY_OVFL:
			WT_ROW_KEY_SET(rip, cell);
			++rip;
			break;
		case WT_CELL_VALUE:
		case WT_CELL_VALUE_OVFL:
			break;
		WT_ILLEGAL_VALUE(session);
		}
	}

	/*
	 * If the keys are Huffman encoded, instantiate some set of them.  It
	 * doesn't matter if we are randomly searching the page or scanning a
	 * cursor through it, there isn't a fast-path to getting keys off the
	 * page.
	 */
	return (
	    btree->huffman_key == NULL ? 0 : __wt_row_leaf_keys(session, page));
}<|MERGE_RESOLUTION|>--- conflicted
+++ resolved
@@ -195,9 +195,6 @@
 	size_t size;
 
 	*pagep = NULL;
-<<<<<<< HEAD
-
-	WT_ASSERT_RET(session, dsk->u.entries > 0);
 
 	/*
 	 * Figure out how many underlying objects the page references so
@@ -241,8 +238,6 @@
 		break;
 	WT_ILLEGAL_VALUE(session);
 	}
-=======
->>>>>>> fc5e7a0a
 
 	/* Allocate and initialize a new WT_PAGE. */
 	WT_RET(__wt_page_alloc(session, dsk->type, alloc_entries, &page));
