--- conflicted
+++ resolved
@@ -330,16 +330,6 @@
 				if (LF_ISSET(WT_READ_NO_WAIT) &&
 				    ref->state != WT_REF_MEM)
 					break;
-<<<<<<< HEAD
-				PAGE_SWAP(
-				    session, couple, page, ref, flags, ret);
-				if (ret == WT_NOTFOUND) {
-					ret = 0;
-					break;
-				}
-				WT_RET(ret);
-=======
->>>>>>> 97721382
 			} else if (LF_ISSET(WT_READ_TRUNCATE)) {
 				/*
 				 * If deleting a range, try to delete the page
@@ -349,12 +339,6 @@
 				    session, page, ref, &skip));
 				if (skip)
 					break;
-<<<<<<< HEAD
-				PAGE_SWAP(
-				    session, couple, page, ref, flags, ret);
-				WT_RET(ret);
-=======
->>>>>>> 97721382
 			} else if (LF_ISSET(WT_READ_COMPACT)) {
 				/*
 				 * Skip deleted pages, rewriting them doesn't
@@ -378,12 +362,6 @@
 					if (skip)
 						break;
 				}
-<<<<<<< HEAD
-				PAGE_SWAP(
-				    session, couple, page, ref, flags, ret);
-				WT_RET(ret);
-=======
->>>>>>> 97721382
 			} else {
 				/*
 				 * If iterating a cursor, skip deleted pages
@@ -392,18 +370,12 @@
 				WT_RET(__tree_walk_read(session, ref, &skip));
 				if (skip)
 					break;
-<<<<<<< HEAD
-				PAGE_SWAP(
-				    session, couple, page, ref, flags, ret);
-				WT_RET(ret);
-=======
 			}
 
-			if ((ret = __wt_page_swap(session,
-			    couple, page, ref, flags)) == WT_NOTFOUND) {
+			PAGE_SWAP(session, couple, page, ref, flags, ret);
+			if (ret == WT_NOTFOUND) {
 				ret = 0;
 				break;
->>>>>>> 97721382
 			}
 			WT_RET(ret);
 
