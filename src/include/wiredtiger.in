--- conflicted
+++ resolved
@@ -3988,26 +3988,20 @@
 /*! transaction: transaction range of IDs currently pinned by a checkpoint */
 #define	WT_STAT_CONN_TXN_PINNED_CHECKPOINT_RANGE	1153
 /*! transaction: transaction range of IDs currently pinned */
-<<<<<<< HEAD
-#define	WT_STAT_CONN_TXN_PINNED_RANGE			1151
+#define	WT_STAT_CONN_TXN_PINNED_RANGE			1154
 /*! transaction: transaction range of IDs currently pinned by named
  * snapshots */
-#define	WT_STAT_CONN_TXN_PINNED_SNAPSHOT_RANGE		1152
+#define	WT_STAT_CONN_TXN_PINNED_SNAPSHOT_RANGE		1155
 /*! transaction: transactions rolled back */
-#define	WT_STAT_CONN_TXN_ROLLBACK			1153
+#define	WT_STAT_CONN_TXN_ROLLBACK			1156
 /*! transaction: number of named snapshots created */
-#define	WT_STAT_CONN_TXN_SNAPSHOTS_CREATED		1154
+#define	WT_STAT_CONN_TXN_SNAPSHOTS_CREATED		1157
 /*! transaction: number of named snapshots dropped */
-#define	WT_STAT_CONN_TXN_SNAPSHOTS_DROPPED		1155
-=======
-#define	WT_STAT_CONN_TXN_PINNED_RANGE			1154
-/*! transaction: transactions rolled back */
-#define	WT_STAT_CONN_TXN_ROLLBACK			1155
->>>>>>> 4368d397
+#define	WT_STAT_CONN_TXN_SNAPSHOTS_DROPPED		1158
 /*! transaction: transaction sync calls */
-#define	WT_STAT_CONN_TXN_SYNC				1156
+#define	WT_STAT_CONN_TXN_SYNC				1159
 /*! connection: total write I/Os */
-#define	WT_STAT_CONN_WRITE_IO				1157
+#define	WT_STAT_CONN_WRITE_IO				1160
 
 /*!
  * @}
