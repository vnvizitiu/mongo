--- conflicted
+++ resolved
@@ -32,27 +32,19 @@
 static uint8_t *keybuf;
 
 static int
-<<<<<<< HEAD
-bdb_compare_reverse(DB *dbp, const DBT *k1, const DBT *k2, size_t *locp)
-=======
 bdb_compare_reverse(DB *dbp, const DBT *k1, const DBT *k2
 #if DB_VERSION_MAJOR >= 6
 		, size_t *locp
 #endif
 )
->>>>>>> c408c9c8
-{
+{
+	size_t len;
 	int cmp;
-	size_t len;
 
 	WT_UNUSED(dbp);
-<<<<<<< HEAD
-	WT_UNUSED(locp);
-=======
 #if DB_VERSION_MAJOR >= 6
 	WT_UNUSED(locp);
 #endif
->>>>>>> c408c9c8
 
 	len = (k1->size < k2->size) ? k1->size : k2->size;
 	if ((cmp = memcmp(k2->data, k1->data, len)) == 0)
